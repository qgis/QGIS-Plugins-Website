{% extends 'plugins/plugin_base.html' %}{% load i18n sorting_tags pagination_tags humanize smart_paginate %}
{% block extrajs %}
  <script type="text/javascript" src="/static/js/jquery-1.5.1.min.js"></script>
  <script language="javascript">
   $(document).ready(function () {
     if ($('tr > th > a:contains("Downloads ↓")'))
     {
       $('tr > th > a:contains("Downloads ↓")').html('<img src="/static/images/down_16.png" />&darr;');
     }
     if ( $('tr > th > a:contains("Downloads ↑")') )
     {
       $('tr > th > a:contains("Downloads ↑")').html('<img src="/static/images/down_16.png" />&uarr;');
     }
     $('tr > th > a:contains("Downloads")').html('<img src="/static/images/down_16.png" />');

     if ($('tr > th > a:contains("Featured ↓")'))
     {
       $('tr > th > a:contains("Featured ↓")').html('<img src="/static/images/star_16.png" />&darr;');
     }
     if ( $('tr > th > a:contains("Featured ↑")') )
     {
       $('tr > th > a:contains("Featured ↑")').html('<img src="/static/images/star_16.png" />&uarr;');
     }
     $('tr > th > a:contains("Featured")').html('<img src="/static/images/star_16.png" />');
   });
  </script>
{% endblock %}
{% block content %}
    <h2>{% if title %}{{title}}{% else %}{% trans "QGIS Plugins list" %}{% endif %}</h2>
    {# Filtered views menu #}

    {% if object_list.count %}
    {% autosort object_list %}
    {% autopaginate object_list per_page %}
    <div id="list_commands">
        <div class="num_items">{% blocktrans with records_count=paginator.count %}{{ records_count }} records found{% endblocktrans %}</div>
        <div class="toggle_desc"><a href="javascript:void(0);" onclick="jQuery('.plugin-description').toggle('slow');return false;">{% trans "Click to toggle descriptions." %}</a></div>
    </div>
    <table class="plugins">
        <thead>
            <tr>
                <th>&nbsp;</th>
                <th>{% anchor name %}</th>
                {% if not user.is_anonymous %}<th><img title="{% trans "Approved" %}" src="/static/images/tick_16.png" alt="{% trans "Approved" %}"/></th>{% endif %}
                <th>{% anchor featured %}</th>
                <th>{% anchor downloads %}</th>
                <th>{% anchor created_by "Maintainer" %}</th>
                <th>{% anchor modified_on "Last modified" %}</th>
                <th>{% trans "Stable" %}</th>
                <th>{% trans "Exp." %}</th>
                {% if user.is_authenticated %}<th colspan="2">{% trans "Manage" %}</th>{% endif %}
            </tr>
        </thead>
        <tbody>
            {% for object in object_list %}
<<<<<<< HEAD
            <tr class="pmain {% cycle "even" "odd" %}" id="pmain{{object.pk}}">
                <td><a title="{% trans "Click here for plugin details" %}" href="{% url plugin_detail object.package_name %}"><img class="plugin-icon" src="{% if object.icon %}{{ object.icon.url }}{% else %}/static/images/qgis-icon-32x32.png{% endif %}" alt="{% trans "Plugin icon" %}" /></a></td>
                <td><a title="{% trans "Click here for plugin details" %}"  href="{% url plugin_detail object.package_name %}">{{ object.name }}</a></td>
                {% if not user.is_anonymous %}<td>{% if object.approved %}<img src="/static/images/tick_16.png" />{% else %}<img src="/static/images/delete_16.png" />{% endif %}</td>{% endif %}
=======
            <tr class="pmain {% cycle "even" "odd" %}{% if object.deprecated %} deprecated{% endif %}" id="pmain{{object.pk}}">
                <td><a title="{% if object.deprecated %} [DEPRECATED] {% endif %}{% trans "Click here for plugin details" %}" href="{% url plugin_detail object.package_name %}"><img class="plugin-icon" src="{% if object.icon %}{{ object.icon.url }}{% else %}/static/images/qgis-icon-32x32.png{% endif %}" alt="{% trans "Plugin icon" %}" /></a></td>
                <td><a title="{% if object.deprecated %} [DEPRECATED] {% endif %}{% trans "Click here for plugin details" %}"  href="{% url plugin_detail object.package_name %}">{{ object.name }}</a></td>
                <td>{% if object.approved %}<img src="/static/images/tick_16.png" />{% else %}<img src="/static/images/delete_16.png" />{% endif %}</td>
>>>>>>> ae84767e
                <td>{% if object.featured%}<img src="/static/images/tick_16.png" />{% else %}<img src="/static/images/delete_16.png" />{% endif %}</td>
                <td>{{ object.downloads }}</td>
                <td><a title="{{ object.created_by.get_full_name }}" href="{% url user_details object.created_by %}">{{ object.created_by }}</a></td>
                <td>{{ object.modified_on|naturalday }}</td>
                <td>{% if object.stable %}<a href="{% url version_download object.package_name object.stable.version %}" title="{% trans "Download the stable version" %}" >{{ object.stable.version }}</a>{% else %}&mdash;{% endif %}</td>
                <td>{% if object.experimental %}<a href="{% url version_download object.package_name object.experimental.version %}" title="{% trans "Download the experimental version" %}" >{{ object.experimental.version }}</a>{% else %}&mdash;{% endif %}</td>
                {% if user.is_authenticated %}{% if user in object.editors or user.is_staff %}<td><a href="{% url plugin_update object.package_name %}">{% trans "Edit" %}</a></td>
                <td><a class="delete" href="{% url plugin_delete object.package_name %}">{% trans "Delete" %}</a></td>{% else %}<td>&nbsp;</td><td>&nbsp;</td>{% endif %}{% endif %}
            </tr>
            <tr id="pdesc{{object.pk}}" class="plugin-description {% cycle "even" "odd" %}" title="{% trans "Click to hide" %}"><td colspan="{% if user.is_authenticated %}12{% else %}11{% endif %}">{{ object.description }}</td></tr>
            {% endfor %}
        </tbody>
    </table>
    {% smart_paginate %}
    {% else %}
    {% block plugins_message %}
    <p>{% trans "This list is empty!" %}</p>
    {% endblock %}
    {% endif %}
    <p>{% trans "Deprecated plugins are printed in red." %}</p>
{% endblock %}<|MERGE_RESOLUTION|>--- conflicted
+++ resolved
@@ -53,17 +53,10 @@
         </thead>
         <tbody>
             {% for object in object_list %}
-<<<<<<< HEAD
-            <tr class="pmain {% cycle "even" "odd" %}" id="pmain{{object.pk}}">
-                <td><a title="{% trans "Click here for plugin details" %}" href="{% url plugin_detail object.package_name %}"><img class="plugin-icon" src="{% if object.icon %}{{ object.icon.url }}{% else %}/static/images/qgis-icon-32x32.png{% endif %}" alt="{% trans "Plugin icon" %}" /></a></td>
-                <td><a title="{% trans "Click here for plugin details" %}"  href="{% url plugin_detail object.package_name %}">{{ object.name }}</a></td>
-                {% if not user.is_anonymous %}<td>{% if object.approved %}<img src="/static/images/tick_16.png" />{% else %}<img src="/static/images/delete_16.png" />{% endif %}</td>{% endif %}
-=======
             <tr class="pmain {% cycle "even" "odd" %}{% if object.deprecated %} deprecated{% endif %}" id="pmain{{object.pk}}">
                 <td><a title="{% if object.deprecated %} [DEPRECATED] {% endif %}{% trans "Click here for plugin details" %}" href="{% url plugin_detail object.package_name %}"><img class="plugin-icon" src="{% if object.icon %}{{ object.icon.url }}{% else %}/static/images/qgis-icon-32x32.png{% endif %}" alt="{% trans "Plugin icon" %}" /></a></td>
                 <td><a title="{% if object.deprecated %} [DEPRECATED] {% endif %}{% trans "Click here for plugin details" %}"  href="{% url plugin_detail object.package_name %}">{{ object.name }}</a></td>
-                <td>{% if object.approved %}<img src="/static/images/tick_16.png" />{% else %}<img src="/static/images/delete_16.png" />{% endif %}</td>
->>>>>>> ae84767e
+                {% if not user.is_anonymous %}<td>{% if object.approved %}<img src="/static/images/tick_16.png" />{% else %}<img src="/static/images/delete_16.png" />{% endif %}</td>{% endif %}
                 <td>{% if object.featured%}<img src="/static/images/tick_16.png" />{% else %}<img src="/static/images/delete_16.png" />{% endif %}</td>
                 <td>{{ object.downloads }}</td>
                 <td><a title="{{ object.created_by.get_full_name }}" href="{% url user_details object.created_by %}">{{ object.created_by }}</a></td>
