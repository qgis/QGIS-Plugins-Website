django>=1.2
#django-registration
django-debug-toolbar
django-extensions
psycopg2
pil
django-pagination
django-sorting
# handy functions like get_object_or_none
django-annoying
#
# Following are deps for django snippets
# see https://github.com/coleifer/djangosnippets.org/
#
pygments
markdown
django-simple-ratings
django-taggit
django-taggit-templatetags
django-haystack
whoosh
# pip install django-amazon-resources <-- no such package have to manual install
# Dont's use this - see INSTALL notes
#git+git://github.com/coleifer/djangosnippets.org.git


# For ldap authentication
python-ldap
django-auth-ldap

# openlayers widget
django-olwidget

# for qgis rss planet
Feedjack

<<<<<<< HEAD
#For users app to create thumbs
sorl-thumbnail

=======
# For simple menus
git+git://github.com/elpaso/django-simplemenu.git

# For better flatpages
django-tinymce
>>>>>>> a0fc2295
<|MERGE_RESOLUTION|>--- conflicted
+++ resolved
@@ -34,14 +34,11 @@
 # for qgis rss planet
 Feedjack
 
-<<<<<<< HEAD
 #For users app to create thumbs
 sorl-thumbnail
 
-=======
 # For simple menus
 git+git://github.com/elpaso/django-simplemenu.git
 
 # For better flatpages
-django-tinymce
->>>>>>> a0fc2295
+django-tinymce