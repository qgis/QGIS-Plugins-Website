--- conflicted
+++ resolved
@@ -121,16 +121,9 @@
     '/planet/',
 #    '/community-map/',
     '/plugins/',
-<<<<<<< HEAD
-    '/styles/?is_galery=true',
-    '/geopackages/?is_galery=true',
-    '/models/?is_galery=true',
-    '/wavefronts/?is_galery=true',
-=======
     '/styles/?order_by=-upload_date&&is_gallery=true',
     '/geopackages/?order_by=-upload_date&&is_gallery=true',
     '/models/?order_by=-upload_date&&is_gallery=true',
->>>>>>> e07461fa
     FlatPage.objects.all(),
     simplemenu.models.URLItem.objects.all(),
 )