--- conflicted
+++ resolved
@@ -547,23 +547,6 @@
                                             {% else %}
                                                 -
                                             {% endif %}
-<<<<<<< HEAD
-                                        </a>
-                                        {% if user.is_staff or user in version.plugin.editors %}
-                                            {% if not version.approved %}
-                                                <a 
-                                                    class="button is-success is-small is-outlined" 
-                                                    href="{% url "version_update" object.package_name version.version %}" 
-                                                    title="{% trans "Edit" %}">
-                                                    <i class="fas fa-pencil"></i>
-                                                </a>
-                                            {% else %}
-                                                <button class="button is-success is-small is-outlined" disabled title="{% trans 'Cannot edit approved version' %}">
-                                                    <i class="fas fa-pencil"></i>
-                                                </button>
-                                            {% endif %}
-                                            <a class="button is-danger is-small is-outlined" href="{% url "version_delete" object.package_name version.version %}" title="{% trans "Delete" %}"><i class="fas fa-remove"></i></a>
-=======
                                         </td>
                                         <td class="has-text-centered">{{ version.min_qg_version }}</td>
                                         <td class="has-text-centered">{{ version.max_qg_version }}</td>
@@ -572,7 +555,6 @@
                                         <td class="has-text-centered">Token {{ version.token.description|default:"" }}</td>
                                         {% else %}
                                         <td class="has-text-centered"><a href="{% url "user_details" version.created_by.username %}">{{ version.created_by }}</a></td>
->>>>>>> f1c08cd3
                                         {% endif %}
                                         <td class="has-text-centered" data-order="{{ version.created_on.isoformat }}">{{ version.created_on|local_timezone }}</td>
                                         {% if user.is_staff or user in version.plugin.approvers or user in version.plugin.editors %}
@@ -595,7 +577,18 @@
                                                 {% endif %}
                                             </a>
                                             {% if user.is_staff or user in version.plugin.editors %}
-                                            <a class="button is-success is-small is-outlined" href="{% url "version_update" object.package_name version.version %}" title="{% trans "Edit" %}"><i class="fas fa-pencil"></i></a>
+                                            {% if not version.approved %}
+                                                <a 
+                                                    class="button is-success is-small is-outlined" 
+                                                    href="{% url "version_update" object.package_name version.version %}" 
+                                                    title="{% trans "Edit" %}">
+                                                    <i class="fas fa-pencil"></i>
+                                                </a>
+                                            {% else %}
+                                                <button class="button is-success is-small is-outlined" disabled title="{% trans 'Cannot edit approved version' %}">
+                                                    <i class="fas fa-pencil"></i>
+                                                </button>
+                                            {% endif %}
                                             <a class="button is-danger is-small is-outlined" href="{% url "version_delete" object.package_name version.version %}" title="{% trans "Delete" %}"><i class="fas fa-remove"></i></a>
                                             {% endif %}
                                             </form>
