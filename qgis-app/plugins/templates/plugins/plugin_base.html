{% extends BASE_TEMPLATE %}{% load i18n plugins_tagcloud %}

{% block app_title %}
<h2>{% trans "QGIS Python Plugins Repository"%}</h2>
{% endblock %}


{% block menu %}
{{ block.super }}
<<<<<<< HEAD
<a class="btn btn-block btn-primary btn-large" href="{% url "plugin_upload" %}"><i class="icon-upload icon-white icon-large"></i> {% trans "Share a plugin" %}</a>
=======
<a class="btn btn-block btn-primary btn-large" href="{% url plugin_upload %}"><i class="icon-upload icon-white icon-2x" style=" vertical-align: middle;"></i> {% trans "Share a plugin" %}</a>
>>>>>>> 1eaa9672
<h3>{% trans "Plugins" %}</h3>
<ul class="nav nav-list">
        {% if user.is_authenticated %}
        {% if user.plugin_set_count %}<li><a href="{% url "my_plugins" user %}">{% trans "My plugins" %}</a></li>{% endif %}
        {% endif %}
        {% if user.is_authenticated %}
        <li class="authenticated"><a href="{% url "my_plugins" %}">{% trans "My plugins"%}</a></li>
        {% endif %}
        {% if user.is_staff %}
        <li class="staff"><a href="{% url "unapproved_plugins" %}">{% trans "Unapproved"%}</a></li>
        <li class="staff"><a href="{% url "deprecated_plugins" %}">{% trans "Deprecated"%}</a></li>
        {% endif %}
        <li><a href="{% url "featured_plugins" %}">{% trans "Featured "%}</a></li>
        <li><a href="{% url "approved_plugins" %}">{% trans "All"%}</a></li>
        <li><a href="{% url "stable_plugins" %}">{% trans "Stable"%}</a></li>
        <li><a href="{% url "experimental_plugins" %}">{% trans "Experimental"%}</a></li>
        <li><a href="{% url "popular_plugins" %}">{% trans "Popular" %}</a></li>
        <li><a href="{% url "most_voted_plugins" %}">{% trans "Most voted" %}</a></li>
        <li><a href="{% url "most_downloaded_plugins" %}">{% trans "Top downloads" %}</a></li>
        <li><a href="{% url "most_rated_plugins" %}">{% trans "Most rated" %}</a></li>
</ul>

<div class="module_menu">
    <h3>{% trans "Plugin tags" %}</h3>
    {% include_plugins_tagcloud 'plugins.plugin' %}
</div>
{% endblock %}

{% block "credits" %}
{% trans "This web application was developed by:" %}&nbsp;<a href="http://www.itopen.it">Alessandro Pasotti</a>
{% endblock %}
<|MERGE_RESOLUTION|>--- conflicted
+++ resolved
@@ -7,11 +7,7 @@
 
 {% block menu %}
 {{ block.super }}
-<<<<<<< HEAD
-<a class="btn btn-block btn-primary btn-large" href="{% url "plugin_upload" %}"><i class="icon-upload icon-white icon-large"></i> {% trans "Share a plugin" %}</a>
-=======
 <a class="btn btn-block btn-primary btn-large" href="{% url plugin_upload %}"><i class="icon-upload icon-white icon-2x" style=" vertical-align: middle;"></i> {% trans "Share a plugin" %}</a>
->>>>>>> 1eaa9672
 <h3>{% trans "Plugins" %}</h3>
 <ul class="nav nav-list">
         {% if user.is_authenticated %}
