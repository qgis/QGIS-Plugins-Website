import json

from django.conf import settings
from django.contrib import messages
from django.core import serializers
from django.http import HttpResponse, HttpResponseRedirect
from django.urls import reverse, reverse_lazy
from django.utils.translation import ugettext_lazy as _
from django.utils.crypto import get_random_string
from django.views.decorators.cache import never_cache

from styles.models import Style, StyleType, Review
from styles.forms import UploadForm, UpdateForm

from styles.file_handler import read_xml_style


from base.views.processing_view import (ResourceBaseCreateView,
                                        ResourceBaseDetailView,
                                        ResourceBaseUpdateView,
                                        ResourceBaseListView,
                                        ResourceBaseUnapprovedListView,
                                        ResourceBaseRequireActionListView,
                                        ResourceBaseDeleteView,
                                        ResourceBaseReviewView,
                                        ResourceBaseDownload,
                                        resource_nav_content,
                                        resource_notify)
<<<<<<< HEAD
=======

>>>>>>> 6da99bd0

class ResourceMixin():
    """Mixin class for Geopackage."""

    model = Style

    review_model = Review

    # The resource_name will be displayed as the app name on web page
    resource_name = 'Style'

    # The url name in urls.py should start start with this value
    resource_name_url_base = 'style'


class StyleCreateView(ResourceMixin, ResourceBaseCreateView):
    """
    Create a new style
    """

    form_class = UploadForm

    def form_valid(self, form):
        obj = form.save(commit=False)
        obj.creator = self.request.user
        xml_parse = read_xml_style(obj.file)
        if xml_parse:
            # check if name exists
            name_exist = Style.objects.filter(
                name__iexact=xml_parse['name']).exists()
            if name_exist:
                obj.name = "%s_%s" % (xml_parse['name'].title(),
                                      get_random_string(length=5))
            else:
                obj.name = xml_parse['name'].title()
            style_type = StyleType.objects.filter(
                symbol_type=xml_parse['type']).first()
            if not style_type:
                style_type = StyleType.objects.create(
                    symbol_type=xml_parse['type'],
                    name=xml_parse['type'].title(),
                    description="Automatically created from '"
                                "'an uploaded Style file")
            obj.style_type = style_type
        obj.save()
        resource_notify(obj, self.resource_name)
        msg = _("The Style has been successfully created.")
        messages.success(self.request, msg, 'success', fail_silently=True)
        return HttpResponseRedirect(reverse('style_detail',
                                            kwargs={'pk': obj.id}))


class StyleDetailView(ResourceMixin, ResourceBaseDetailView):
    """Style Detail View"""


class StyleUpdateView(ResourceMixin, ResourceBaseUpdateView):
    """
    Update a style
    """

    form_class = UpdateForm

    def form_valid(self, form):
        """
        Update the style type according to the style XML file.
        """

        obj = form.save(commit=False)
        xml_parse = read_xml_style(obj.file)
        if xml_parse:
            obj.style_type = StyleType.objects.filter(
                symbol_type=xml_parse['type']).first()
        obj.require_action = False
        obj.approved = False
        obj.save()
        resource_notify(obj, created=False, resource_type=self.resource_name)
        msg = _("The Style has been successfully updated.")
        messages.success(self.request, msg, 'success', fail_silently=True)
        return HttpResponseRedirect(reverse_lazy('style_detail',
                                                 kwargs={'pk': obj.id}))


class StyleListView(ResourceMixin, ResourceBaseListView):
    """Style ListView."""


class StyleByTypeListView(StyleListView):
    """Display StyleListView filtered on style type"""

    def get_queryset(self):
        qs = super().get_queryset()
        style_type = self.kwargs['style_type']
        return qs.filter(style_type__name=style_type)

    def get_context_data(self, **kwargs):
        """
        Override get_context_data.

        Add 'title' to be displayed as page title
        """

        context = super(StyleByTypeListView, self).get_context_data(**kwargs)
        context['title'] = "%s Styles" % (self.kwargs['style_type'],)
        return context


class StyleUnapprovedListView(ResourceMixin, ResourceBaseUnapprovedListView):
    """Unapproved Style ListView."""


class StyleRequireActionListView(ResourceMixin,
                                 ResourceBaseRequireActionListView):
    """Style requires action."""


class StyleDeleteView(ResourceMixin, ResourceBaseDeleteView):
    """Delete a style."""


class StyleReviewView(ResourceMixin, ResourceBaseReviewView):
    """Create a review"""


class StyleDownloadView(ResourceMixin, ResourceBaseDownload):
    """Download a GeoPackage"""


def style_nav_content(request):
    model = ResourceMixin.model
    response = resource_nav_content(request, model)
    return response


@never_cache
def style_type_list(request):
    media_path = getattr(settings, 'MEDIA_URL')
    qs = StyleType.objects.all()
    qs_json = serializers.serialize('json', qs)
    qs_load = json.loads(qs_json)
    qs_add = {'qs': qs_load, 'icon_url': media_path}
    qs_json = json.dumps(qs_add)
    return HttpResponse(qs_json, content_type='application/json')<|MERGE_RESOLUTION|>--- conflicted
+++ resolved
@@ -26,10 +26,7 @@
                                         ResourceBaseDownload,
                                         resource_nav_content,
                                         resource_notify)
-<<<<<<< HEAD
-=======
 
->>>>>>> 6da99bd0
 
 class ResourceMixin():
     """Mixin class for Geopackage."""
