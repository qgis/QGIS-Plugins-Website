{% load i18n simplemenu_tags %}<!DOCTYPE html>
<html xmlns="http://www.w3.org/1999/xhtml">
<head>
  <title>QGIS - {% block extratitle %}{% endblock %}</title>
  <meta name="AUTHOR" content="ItOpen" />
  <meta http-equiv="Content-Type" content="text/html; charset=utf-8" />

    <link rel="stylesheet" href="/static/style/new/basic.css" type="text/css" />
    <link rel="stylesheet" href="/static/bootstrap/css/bootstrap.min.css" type="text/css" />
    <link rel="stylesheet" href="/static/style/new/qgis-style.css" type="text/css" />
    <link rel="stylesheet" href="/static/style/new/bootstrap-sphinx.css" type="text/css" />
    <link rel="stylesheet" href="/static/bootstrap/css/bootstrap-responsive.min.css" type="text/css" />
    <link rel="stylesheet" href="/static/font-awesome/css/font-awesome.min.css">
    <link type="text/css" href="/static/style/style.css" rel="stylesheet" />
    {% block extracss %}{% endblock %}

    <script src="http://code.jquery.com/jquery.js"></script>
<!--
    <script src="//ajax.googleapis.com/ajax/libs/jquery/1.7.1/jquery.min.js"></script>
-->
    <script type="text/javascript" src="/static/bootstrap/js/bootstrap.min.js"></script>

   {% block extrajs %}{% endblock %}

</head>
<body id="page_bg" {% block onload %}{% endblock %}>
    <div id="main_bg">
        {% block navigation %}
        <div id="navbar" class="navbar navbar-inverse navbar-fixed-top">
            <div class="navbar-inner">
                <div class="container">
                    <!-- .btn-navbar is used as the toggle for collapsed navbar content -->
                    <button class="btn btn-navbar" data-toggle="collapse" data-target=".nav-collapse">
                      <span class="icon-bar"></span>
                      <span class="icon-bar"></span>
                      <span class="icon-bar"></span>
                    </button>

                    <a class="brand" href="#">QGIS</a>
                    {% if user.is_authenticated %}
                    <a id="user-tooltip" href="{% url fe_logout %}" data-toggle="tooltip" data-placement="bottom" title="{{ user.username }}" style="float: right !important"><i class="icon-user icon-3x"></i></a>
                    {% else %}
                    <a href="{% url fe_login %}"><i class="icon-signin icon-3x"></i></a>
                    {% endif %}

                    <form class="navbar-search" action="/search/" method="get">
                      <input type="text"  id="id_q" name="q" class="search-query" placeholder="Search" />
                    </form>

                    {% get_simplemenu as menu %}
                     <div class="nav-collapse collapse">
                        <ul class="unstyled nav main-menu">
                        {% for item in menu %}
                            <li><a href="{{ item.page.url }}">{{ item.name }}</a></li>
                        {% endfor %}
                            {% if user.is_authenticated %}
                            <li><a href="{% url "fe_logout" %}">{% trans "Logout" %}</a></li>
                            {% else %}
                            <li><a href="{% url "fe_login" %}">{% trans "Login" %}</a></li>
                            {% endif %}
                            {% block navigation_extra %}
                            {% endblock %}
                        </ul>

                    </div>
                </div>
            </div>
        </div>
        {% endblock %}
        <div class="container-fluid">
            <div class="row-fluid">
                {% block leftbar %}
                <div class="span3 well" id="leftcolumn" data-spy="scroll">
                    {% block menu %}&nbsp;{% endblock %}
                </div>
                {% endblock %}
                <div class="span9" id="maincolumn">
                    <section class="info">
                        {% block app_title %}{% endblock %}
                    </section>
                    {% if messages %}
                    <div class="alert">
                        <button type="button" class="close" data-dismiss="alert">&times;</button>
                        {% for message in messages %}
                        <p {% if message.tags %} class="{{ message.tags }}"{% endif %}>{{ message|safe }}</p>
                        {% endfor %}
                    </div>
                    {% endif %}
                    <div>
                    {% block content %}
                    {% endblock %}
                    </div>
                </div>
                {% block rightbar %}
<!--
                <div class="span2" id="rightcolumn"></div>
-->
                {% endblock %}
            </div><!-- end row fluid -->
        </div><!-- end container fluid -->

        <footer class="footer">
            <div class="container">
                <div>
                  <ul class="unstyled inline" id="social">
                    <li id="twitter"><a href="http://twitter.com/qgis" class="external"><div></div></a></li>
                    <li id="facebook"><a href="https://www.facebook.com/pages/QGIS-Quantum-GIS-/298112000235096" class="external"><div></div></a></li>
                    <li id="gplus"><a href="http://plus.google.com/communities/114776597176808981624" class="external"><div></div></a></li>
                    <li id="github"><a href="http://github.com/qgis/" class="external"><div></div></a></li>
                  </ul>
                </div>

                <p class="credit">{% trans "All content is licensed under" %} <a href="http://creativecommons.org/licenses/by-sa/3.0/">Creative Commons Attribution-ShareAlike 3.0 licence (CC BY-SA)</a>.</p>
            </div>
            <div class="container">
              {% block "credits" %}
              <p class="credit">{% trans "Select graphics from " %}<a href="http://thenounproject.com" target="_blank">{% trans "The Noun Project collection" %}</a>.</p>
              {% endblock %}
            </div>
        </footer>
<<<<<<< HEAD
    </div>
=======
<script type="text/javascript">
$('#user-tooltip').tooltip('hide');
</script>
>>>>>>> 1eaa9672
</body>
</html><|MERGE_RESOLUTION|>--- conflicted
+++ resolved
@@ -118,12 +118,9 @@
               {% endblock %}
             </div>
         </footer>
-<<<<<<< HEAD
     </div>
-=======
 <script type="text/javascript">
 $('#user-tooltip').tooltip('hide');
 </script>
->>>>>>> 1eaa9672
 </body>
 </html>