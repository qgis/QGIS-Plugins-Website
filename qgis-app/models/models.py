--- conflicted
+++ resolved
@@ -43,30 +43,15 @@
         return reverse('model_detail', args=(self.id,))
 
 
-<<<<<<< HEAD
-class ModelReview(ResourceReview):
-=======
 class Review(ResourceReview):
->>>>>>> 0edfaff4
     """
     A Model Review Model.
     """
 
-<<<<<<< HEAD
-    # model
-    model = models.ForeignKey(
-        Model,
-        verbose_name=_('Model'),
-        help_text=_('The reviewed Model'),
-        blank=False,
-        null=False,
-        on_delete=models.CASCADE)
-=======
     # Model resource
     resource = models.ForeignKey(Model,
                                 verbose_name=_('Model'),
                                 help_text=_('The reviewed Model'),
                                 blank=False,
                                 null=False,
-                                on_delete=models.CASCADE)
->>>>>>> 0edfaff4
+                                on_delete=models.CASCADE)