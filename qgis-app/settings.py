--- conflicted
+++ resolved
@@ -4,6 +4,8 @@
 SITE_ROOT = os.path.dirname(os.path.realpath(__file__))
 
 TEMPLATE_DEBUG = False
+
+ROOT_URLCONF = 'urls'
 
 # Local time zone for this installation. Choices can be found here:
 # http://en.wikipedia.org/wiki/List_of_tz_zones_by_name
@@ -30,21 +32,21 @@
 
 # Absolute path to the directory that holds media.
 # Example: "/home/media/media.lawrence.com/"
-MEDIA_ROOT = SITE_ROOT + '/static/'
+MEDIA_ROOT = SITE_ROOT + '/media/'
 
 # URL that handles the media served from MEDIA_ROOT. Make sure to use a
 # trailing slash if there is a path component (optional in other cases).
 # Examples: "http://media.lawrence.com", "http://example.com/media/"
-MEDIA_URL = '/static/'
-MEDIA_URL_FOLDER = '/static/'
+MEDIA_URL = '/media/'
+MEDIA_URL_FOLDER = '/media/'
 
 # URL prefix for admin media -- CSS, JavaScript and images. Make sure to use a
 # trailing slash.
 # Examples: "http://foo.com/media/", "/media/".
 ADMIN_MEDIA_PREFIX = '/admin/'
 
-STATIC_URL='/static_media/'
-STATIC_ROOT=SITE_ROOT + '/static_media/'
+STATIC_URL = '/static/'
+STATIC_ROOT = SITE_ROOT + '/static/'
 
 # Make this unique, and don't share it with anybody.
 SECRET_KEY = 'y2vu=4qarl)p=g_blq_c4afk!p6u_cor1gy1k@05ro=+tf7+)g'
@@ -76,15 +78,12 @@
     'django.middleware.cache.FetchFromCacheMiddleware',
 )
 
-ROOT_URLCONF = 'urls'
-
 TEMPLATE_DIRS = (
     # Put strings here, like "/home/html/django_templates" or "C:/www/django/templates".
     # Always use forward slashes, even on Windows.
     # Don't forget to use absolute paths, not relative paths.
     os.path.join(SITE_ROOT, 'templates'),
 )
-
 
 DEBUG_TOOLBAR_PANELS = [
     'debug_toolbar.panels.versions.VersionsPanel',
@@ -132,7 +131,7 @@
     # Tim for django snippets app support
     #'cab', #the django snippets app itself
     # Tim for Debug toolbar
-    'debug_toolbar',
+    # 'debug_toolbar',
     # Tim for command extensions so we can run feedjack cron using python manage.py runscript
     'django_extensions',
     # Sam for Users map
@@ -147,14 +146,11 @@
     'rpc4django',
     'south',
     'djangoratings',
-<<<<<<< HEAD
-    'lib',
-=======
     # Symbol repository
     'symbols',
     # Style Sheets
     'styles',
->>>>>>> b931a2dd
+    'lib'
 )
 
 TEMPLATE_CONTEXT_PROCESSORS = (
@@ -176,7 +172,6 @@
 # Added by Tim for snippets (and possibly other site search support)
 #HAYSTACK_SITECONF = 'search_sites'
 # django.core.exceptions.ImproperlyConfigured: The HAYSTACK_SITECONF setting is no longer used & can be removed.
-HAYSTACK_CONNECTIONS = { 'default' : 'whoosh' }
 HAYSTACK_WHOOSH_PATH = SITE_ROOT + '/search-index'
 
 HAYSTACK_CONNECTIONS = {
@@ -186,6 +181,7 @@
     },
 }
 
+HAYSTACK_SIGNAL_PROCESSOR = 'haystack.signals.RealtimeSignalProcessor'
 
 # Added by Tim for database based caching
 # See http://docs.djangoproject.com/en/dev/topics/cache/
